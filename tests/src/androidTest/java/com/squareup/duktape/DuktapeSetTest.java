--- conflicted
+++ resolved
@@ -27,416 +27,286 @@
 import java.util.Date;
 import java.util.TimeZone;
 
-import static android.support.test.InstrumentationRegistry.getInstrumentation;
 import static com.google.common.truth.Truth.assertThat;
 import static org.junit.Assert.assertArrayEquals;
 import static org.junit.Assert.fail;
 
 @RunWith(AndroidJUnit4.class)
 public final class DuktapeSetTest {
-    private Duktape duktape;
-
-    @Before
-    public void setUp() {
-        duktape = Duktape.create(getInstrumentation().getContext());
-    }
-
-    @After
-    public void tearDown() {
-        duktape.close();
-    }
-
-    @Test
-    public void setNonInterface() {
-        try {
-            duktape.set("s", String.class, "foo");
-            fail();
-        } catch (UnsupportedOperationException expected) {
-            assertThat(expected)
-                    .hasMessage("Only interfaces can be bound. Received: class java.lang.String");
-        }
-    }
-
-    interface TestInterface {
-        String getValue();
-    }
-
-    @Test
-    public void callMethodOnJavaObject() {
-        duktape.set("value", TestInterface.class, new TestInterface() {
-            @Override
-            public String getValue() {
-                return "8675309";
-            }
-        });
-        assertThat(duktape.evaluate("value.getValue();")).isEqualTo("8675309");
-    }
-
-    @Test
-    public void callMissingMethodOnJavaObjectFails() {
-        duktape.set("value", TestInterface.class, new TestInterface() {
-            @Override
-            public String getValue() {
-                throw new AssertionError();
-            }
-        });
-        try {
-            duktape.evaluate("value.increment()");
-            fail();
-        } catch (DuktapeException expected) {
-            assertThat(expected).hasMessage("TypeError: undefined not callable");
-        }
-    }
-
-    @Test
-    public void setSameNameTwiceFails() {
-        duktape.set("value", TestInterface.class, new TestInterface() {
-            @Override
-            public String getValue() {
-                return "foo";
-            }
-        });
-        try {
-            duktape.set("value", TestInterface.class, new TestInterface() {
-                @Override
-                public String getValue() {
-                    throw new AssertionError();
-                }
-            });
-            fail();
-        } catch (IllegalArgumentException expected) {
-            assertThat(expected).hasMessage("A global object called value already exists");
-        }
-    }
-
-    @Test
-    public void exceptionsFromJavaWithUnifiedStackTrace() {
-        TestInterface boundObject = new TestInterface() {
-            @Override
-            public String getValue() {
-                throw new UnsupportedOperationException("Cannot getValue");
-            }
-        };
-        duktape.set("value", TestInterface.class, boundObject);
-        try {
-            duktape.evaluate("\n"
-                    + "f1();\n"           // Line 2.
-                    + "\n"
-                    + "function f1() {\n"
-                    + "  f2();\n"         // Line 5.
-                    + "}\n"
-                    + "\n"
-                    + "\n"
-                    + "function f2() {\n"
-                    + "  value.getValue();\n"       // Line 10.
-                    + "}\n", "test.js");
-            fail();
-        } catch (UnsupportedOperationException e) {
-            assertThat(e).hasMessage("Cannot getValue");
-
-            StackTraceElement[] stackTrace = e.getStackTrace();
-
-            // Top entry is what threw - the TestInterface implementation.
-            assertThat(stackTrace[0].getClassName()).isEqualTo(boundObject.getClass().getName());
-            assertThat(stackTrace[0].getMethodName()).isEqualTo("getValue");
-
-            // The next three entries are JavaScript
-            assertThat(stackTrace[1]).isEqualTo(new StackTraceElement("JavaScript", "f2", "test.js", 10));
-            assertThat(stackTrace[2]).isEqualTo(new StackTraceElement("JavaScript", "f1", "test.js", 5));
-            assertThat(stackTrace[3]).isEqualTo(new StackTraceElement("JavaScript", "eval", "test.js", 2));
-
-            // Then one or two native Duktape.evaluate methods, followed by Duktape.evaluate in Java.
-            int i = 4;
-            assertThat(stackTrace[i].getClassName()).isEqualTo(Duktape.class.getName());
-            assertThat(stackTrace[i].getMethodName()).isEqualTo("evaluate");
-            assertThat(stackTrace[i].isNativeMethod()).isTrue();
-            while (stackTrace[i].getMethodName().equals("evaluate")) {
-                i++;
-            }
-            assertThat(stackTrace[i - 1].isNativeMethod()).isFalse();
-
-            // Then this test method.
-            assertThat(stackTrace[i].getClassName()).isEqualTo(DuktapeSetTest.class.getName());
-            assertThat(stackTrace[i].getMethodName())
-                    .isEqualTo("exceptionsFromJavaWithUnifiedStackTrace");
-        }
-    }
-
-    interface TestInterfaceArgs {
-        String foo(String a, String b, String c);
-    }
-
-    @Test
-    public void callMethodOnJavaObjectThrowsJavaException() {
-        duktape.set("value", TestInterface.class, new TestInterface() {
-            @Override
-            public String getValue() {
-                throw new UnsupportedOperationException("This is an error message.");
-            }
-        });
-        try {
-            duktape.evaluate("value.getValue()");
-            fail();
-        } catch (UnsupportedOperationException expected) {
-            assertThat(expected).hasMessage("This is an error message.");
-        }
-    }
-
-    @Test
-    public void callMethodWithArgsOnJavaObject() {
-        duktape.set("value", TestInterfaceArgs.class, new TestInterfaceArgs() {
-            @Override
-            public String foo(String a, String b, String c) {
-                return a != null ? a + b + c : null;
-            }
-        });
-
-        assertThat(duktape.evaluate("value.foo('This', ' is a ', 'test')")).isEqualTo("This is a test");
-        assertThat(duktape.evaluate("value.foo(null, null, null)")).isNull();
-
-        try {
-            duktape.evaluate("value.foo('This')");
-            fail();
-        } catch (DuktapeException expected) {
-            assertThat(expected.getMessage()).isEqualTo("Error: wrong number of arguments");
-        }
-        try {
-            duktape.evaluate("value.foo('This', ' is ', 'too ', 'many ', 'arguments')");
-            fail();
-        } catch (DuktapeException expected) {
-            assertThat(expected.getMessage()).isEqualTo("Error: wrong number of arguments");
-        }
-        try {
-            duktape.evaluate("value.foo('1', '2', 3)");
-            fail();
-        } catch (DuktapeException expected) {
-            assertThat(expected.getMessage()).startsWith("TypeError: string required, found 3");
-        }
-    }
-
-    interface TestInterfaceVoids {
-        void func();
-
-        String getResult();
-    }
-
-    @Test
-    public void callVoidJavaMethod() {
-        duktape.set("value", TestInterfaceVoids.class, new TestInterfaceVoids() {
-            String result = "not called";
-
-            @Override
-            public void func() {
-                result = "called";
-            }
-
-            @Override
-            public String getResult() {
-                return result;
-            }
-        });
-
-        assertThat(duktape.evaluate("value.getResult()")).isEqualTo("not called");
-        assertThat(duktape.evaluate("value.func()")).isNull();
-        assertThat(duktape.evaluate("value.getResult()")).isEqualTo("called");
-    }
-
-    interface TestPrimitiveTypes {
-        boolean b(boolean b);
-
-        int i(int i);
-
-        double d(double d);
-    }
-
-    // Verify that primitive types can be used as both arguments and return values from Java methods.
-    @Test
-    public void callJavaMethodWithPrimitiveTypes() {
-        duktape.set("value", TestPrimitiveTypes.class, new TestPrimitiveTypes() {
-            @Override
-            public boolean b(boolean b) {
-                return !b;
-            }
-
-            @Override
-            public int i(int i) {
-                return i * i;
-            }
-
-            @Override
-            public double d(double d) {
-                return d / 2.0;
-            }
-        });
-
-        // TODO: add an evaluate interface that supports other types.
-        assertThat(duktape.evaluate("value.b(false).toString()")).isEqualTo("true");
-        assertThat(duktape.evaluate("value.i(4).toString()")).isEqualTo("16");
-        assertThat(duktape.evaluate("value.d(6.28318).toString()")).isEqualTo("3.14159");
-    }
-
-    interface TestMultipleArgTypes {
-        String print(boolean b, int i, double d);
-    }
-
-    // Double check that arguments of different types are processed in the correct order from the
-    // Duktape stack.
-    @Test
-    public void callJavaMethodWithAllArgTypes() {
-        duktape.set("printer", TestMultipleArgTypes.class, new TestMultipleArgTypes() {
-            @Override
-            public String print(boolean b, int i, double d) {
-                return String.format("boolean: %s, int: %s, double: %s", b, i, d);
-            }
-        });
-        assertThat(duktape.evaluate("printer.print(true, 42, 2.718281828459)"))
-                .isEqualTo("boolean: true, int: 42, double: 2.718281828459");
-    }
-
-    interface TestBoxedPrimitiveArgTypes {
-        Boolean b(Boolean b);
-
-        Integer i(Integer i);
-
-        Double d(Double d);
-    }
-
-    @Test
-    public void callJavaMethodWithBoxedPrimitiveTypes() {
-        duktape.set("value", TestBoxedPrimitiveArgTypes.class, new TestBoxedPrimitiveArgTypes() {
-            @Override
-            public Boolean b(Boolean b) {
-                return b != null ? !b : null;
-            }
-
-            @Override
-            public Integer i(Integer i) {
-                return i != null ? i * i : null;
-            }
-
-            @Override
-            public Double d(Double d) {
-                return d != null ? d / 2.0 : null;
-            }
-        });
-
-        // TODO: add an evaluate interface that supports other types.
-        assertThat(duktape.evaluate("value.b(false).toString()")).isEqualTo("true");
-        assertThat(duktape.evaluate("value.i(4).toString()")).isEqualTo("16");
-        assertThat(duktape.evaluate("value.d(6.28318).toString()")).isEqualTo("3.14159");
-
-        assertThat(duktape.evaluate("value.b(null)")).isNull();
-        assertThat(duktape.evaluate("value.i(null)")).isNull();
-        assertThat(duktape.evaluate("value.d(null)")).isNull();
-    }
-
-    interface UnsupportedReturnType {
-        Date get();
-    }
-
-    @Test
-    public void setUnsupportedReturnType() {
-        try {
-            duktape.set("value", UnsupportedReturnType.class, new UnsupportedReturnType() {
-                @Override
-                public Date get() {
-                    return null;
-                }
-            });
-            fail();
-        } catch (IllegalArgumentException expected) {
-            assertThat(expected).hasMessage(
-                    "In bound method \"value.get\": Unsupported Java type class java.util.Date");
-        }
-    }
-
-    interface UnsupportedArgumentType {
-        void set(Date d);
-    }
-
-    @Test
-    public void setUnsupportedArgumentType() {
-        try {
-            duktape.set("value", UnsupportedArgumentType.class, new UnsupportedArgumentType() {
-                @Override
-                public void set(Date d) {
-                }
-            });
-            fail();
-        } catch (IllegalArgumentException expected) {
-            assertThat(expected).hasMessage(
-                    "In bound method \"value.set\": Unsupported Java type class java.util.Date");
-        }
-    }
-
-    interface OverloadedMethod {
-        void foo(int i);
-
-        void foo(double d);
-    }
-
-    @Test
-    public void setOverloadedMethod() {
-        try {
-            duktape.set("value", OverloadedMethod.class, new OverloadedMethod() {
-                @Override
-                public void foo(int i) {
-                }
-
-                @Override
-                public void foo(double d) {
-                }
-            });
-            fail();
-        } catch (UnsupportedOperationException expected) {
-            assertThat(expected).hasMessage("foo is overloaded in " + OverloadedMethod.class.toString());
-        }
-<<<<<<< HEAD
-    }
-
-    interface ExtendedInterface extends TestInterface {
-    }
-
-    @Test
-    public void setExtendedInterface() {
-        try {
-            duktape.set("value", ExtendedInterface.class, new ExtendedInterface() {
-                @Override
-                public String getValue() {
-                    return "nope";
-                }
-            });
-            fail();
-        } catch (UnsupportedOperationException expected) {
-            assertThat(expected)
-                    .hasMessage(ExtendedInterface.class.toString() + " must not extend other interfaces");
-        }
-    }
-
-    @Test
-    public void setFailureLeavesDuktapeConsistent() {
-        duktape.set("value", TestInterface.class, new TestInterface() {
-            @Override
-            public String getValue() {
-                return "8675309";
-            }
-        });
-        duktape.evaluate("var localVar = 42;");
-
-        try {
-            duktape.set("illegal", UnsupportedArgumentType.class, new UnsupportedArgumentType() {
-                @Override
-                public void set(Date d) {
-                }
-            });
-            fail();
-        } catch (IllegalArgumentException expected) {
-=======
+  private Duktape duktape;
+
+  @Before public void setUp() {
+    duktape = Duktape.create();
+  }
+
+  @After public void tearDown() {
+    duktape.close();
+  }
+
+  @Test public void setNonInterface() {
+    try {
+      duktape.set("s", String.class, "foo");
+      fail();
+    } catch (UnsupportedOperationException expected) {
+      assertThat(expected)
+          .hasMessage("Only interfaces can be bound. Received: class java.lang.String");
+    }
+  }
+
+  interface TestInterface {
+    String getValue();
+  }
+
+  @Test public void callMethodOnJavaObject() {
+    duktape.set("value", TestInterface.class, new TestInterface() {
+      @Override
+      public String getValue() {
+        return "8675309";
+      }
+    });
+    assertThat(duktape.evaluate("value.getValue();")).isEqualTo("8675309");
+  }
+
+  @Test public void callMissingMethodOnJavaObjectFails() {
+    duktape.set("value", TestInterface.class, new TestInterface() {
+      @Override
+      public String getValue() {
+        throw new AssertionError();
+      }
+    });
+    try {
+      duktape.evaluate("value.increment()");
+      fail();
+    } catch (DuktapeException expected) {
+      assertThat(expected).hasMessage("TypeError: undefined not callable");
+    }
+  }
+
+  @Test public void setSameNameTwiceFails() {
+    duktape.set("value", TestInterface.class, new TestInterface() {
+      @Override public String getValue() {
+        return "foo";
+      }
+    });
+    try {
+      duktape.set("value", TestInterface.class, new TestInterface() {
+        @Override
+        public String getValue() {
+          throw new AssertionError();
+        }
+      });
+      fail();
+    } catch (IllegalArgumentException expected) {
+      assertThat(expected).hasMessage("A global object called value already exists");
+    }
+  }
+
+  @Test public void exceptionsFromJavaWithUnifiedStackTrace() {
+    TestInterface boundObject = new TestInterface() {
+      @Override public String getValue() {
+        throw new UnsupportedOperationException("Cannot getValue");
+      }
+    };
+    duktape.set("value", TestInterface.class, boundObject);
+    try {
+      duktape.evaluate("\n"
+          + "f1();\n"           // Line 2.
+          + "\n"
+          + "function f1() {\n"
+          + "  f2();\n"         // Line 5.
+          + "}\n"
+          + "\n"
+          + "\n"
+          + "function f2() {\n"
+          + "  value.getValue();\n"       // Line 10.
+          + "}\n", "test.js");
+      fail();
+    } catch (UnsupportedOperationException e) {
+      assertThat(e).hasMessage("Cannot getValue");
+
+      StackTraceElement[] stackTrace = e.getStackTrace();
+
+      // Top entry is what threw - the TestInterface implementation.
+      assertThat(stackTrace[0].getClassName()).isEqualTo(boundObject.getClass().getName());
+      assertThat(stackTrace[0].getMethodName()).isEqualTo("getValue");
+
+      // The next three entries are JavaScript
+      assertThat(stackTrace[1]).isEqualTo(new StackTraceElement("JavaScript", "f2", "test.js", 10));
+      assertThat(stackTrace[2]).isEqualTo(new StackTraceElement("JavaScript", "f1", "test.js", 5));
+      assertThat(stackTrace[3]).isEqualTo(new StackTraceElement("JavaScript", "eval", "test.js", 2));
+
+      // Then one or two native Duktape.evaluate methods, followed by Duktape.evaluate in Java.
+      int i = 4;
+      assertThat(stackTrace[i].getClassName()).isEqualTo(Duktape.class.getName());
+      assertThat(stackTrace[i].getMethodName()).isEqualTo("evaluate");
+      assertThat(stackTrace[i].isNativeMethod()).isTrue();
+      while (stackTrace[i].getMethodName().equals("evaluate")) {
+        i++;
+      }
+      assertThat(stackTrace[i-1].isNativeMethod()).isFalse();
+
+      // Then this test method.
+      assertThat(stackTrace[i].getClassName()).isEqualTo(DuktapeSetTest.class.getName());
+      assertThat(stackTrace[i].getMethodName())
+          .isEqualTo("exceptionsFromJavaWithUnifiedStackTrace");
+    }
+  }
+
+  interface TestInterfaceArgs {
+    String foo(String a, String b, String c);
+  }
+
+  @Test public void callMethodOnJavaObjectThrowsJavaException() {
+    duktape.set("value", TestInterface.class, new TestInterface() {
+      @Override public String getValue() {
+        throw new UnsupportedOperationException("This is an error message.");
+      }
+    });
+    try {
+      duktape.evaluate("value.getValue()");
+      fail();
+    } catch (UnsupportedOperationException expected) {
+      assertThat(expected).hasMessage("This is an error message.");
+    }
+  }
+
+  @Test public void callMethodWithArgsOnJavaObject() {
+    duktape.set("value", TestInterfaceArgs.class, new TestInterfaceArgs() {
+      @Override public String foo(String a, String b, String c) {
+        return a != null ? a + b + c : null;
+      }
+    });
+
+    assertThat(duktape.evaluate("value.foo('This', ' is a ', 'test')")).isEqualTo("This is a test");
+    assertThat(duktape.evaluate("value.foo(null, null, null)")).isNull();
+
+    try {
+      duktape.evaluate("value.foo('This')");
+      fail();
+    } catch (DuktapeException expected) {
+      assertThat(expected.getMessage()).isEqualTo("Error: wrong number of arguments");
+    }
+    try {
+      duktape.evaluate("value.foo('This', ' is ', 'too ', 'many ', 'arguments')");
+      fail();
+    } catch (DuktapeException expected) {
+      assertThat(expected.getMessage()).isEqualTo("Error: wrong number of arguments");
+    }
+    try {
+      duktape.evaluate("value.foo('1', '2', 3)");
+      fail();
+    } catch (DuktapeException expected) {
+      assertThat(expected.getMessage()).startsWith("TypeError: string required, found 3");
+    }
+  }
+
+  interface TestInterfaceVoids {
+    void func();
+    String getResult();
+  }
+
+  @Test public void callVoidJavaMethod() {
+    duktape.set("value", TestInterfaceVoids.class, new TestInterfaceVoids() {
+      String result = "not called";
+      @Override public void func() {
+        result = "called";
+      }
+      @Override public String getResult() {
+        return result;
+      }
+    });
+
+    assertThat(duktape.evaluate("value.getResult()")).isEqualTo("not called");
+    assertThat(duktape.evaluate("value.func()")).isNull();
+    assertThat(duktape.evaluate("value.getResult()")).isEqualTo("called");
+  }
+
+  interface TestPrimitiveTypes {
+    boolean b(boolean b);
+    int i(int i);
+    double d(double d);
+  }
+
+  // Verify that primitive types can be used as both arguments and return values from Java methods.
+  @Test public void callJavaMethodWithPrimitiveTypes() {
+    duktape.set("value", TestPrimitiveTypes.class, new TestPrimitiveTypes() {
+      @Override public boolean b(boolean b) {
+        return !b;
+      }
+      @Override public int i(int i) {
+        return i * i;
+      }
+      @Override public double d(double d) {
+        return d / 2.0;
+      }
+    });
+
+    // TODO: add an evaluate interface that supports other types.
+    assertThat(duktape.evaluate("value.b(false).toString()")).isEqualTo("true");
+    assertThat(duktape.evaluate("value.i(4).toString()")).isEqualTo("16");
+    assertThat(duktape.evaluate("value.d(6.28318).toString()")).isEqualTo("3.14159");
+  }
+
+  interface TestMultipleArgTypes {
+    String print(boolean b, int i, double d);
+  }
+
+  // Double check that arguments of different types are processed in the correct order from the
+  // Duktape stack.
+  @Test public void callJavaMethodWithAllArgTypes() {
+    duktape.set("printer", TestMultipleArgTypes.class, new TestMultipleArgTypes() {
+      @Override public String print(boolean b, int i, double d) {
+        return String.format("boolean: %s, int: %s, double: %s", b, i, d);
+      }
+    });
+    assertThat(duktape.evaluate("printer.print(true, 42, 2.718281828459)"))
+        .isEqualTo("boolean: true, int: 42, double: 2.718281828459");
+  }
+
+  interface TestBoxedPrimitiveArgTypes {
+    Boolean b(Boolean b);
+    Integer i(Integer i);
+    Double d(Double d);
+  }
+
+  @Test public void callJavaMethodWithBoxedPrimitiveTypes() {
+    duktape.set("value", TestBoxedPrimitiveArgTypes.class, new TestBoxedPrimitiveArgTypes() {
+      @Override public Boolean b(Boolean b) {
+        return b != null ? !b : null;
+      }
+      @Override public Integer i(Integer i) {
+        return i != null ? i * i : null;
+      }
+      @Override public Double d(Double d) {
+        return d != null ? d / 2.0 : null;
+      }
+    });
+
+    // TODO: add an evaluate interface that supports other types.
+    assertThat(duktape.evaluate("value.b(false).toString()")).isEqualTo("true");
+    assertThat(duktape.evaluate("value.i(4).toString()")).isEqualTo("16");
+    assertThat(duktape.evaluate("value.d(6.28318).toString()")).isEqualTo("3.14159");
+
+    assertThat(duktape.evaluate("value.b(null)")).isNull();
+    assertThat(duktape.evaluate("value.i(null)")).isNull();
+    assertThat(duktape.evaluate("value.d(null)")).isNull();
+  }
+
+  interface UnsupportedReturnType {
+    Date get();
+  }
+
+  @Test public void setUnsupportedReturnType() {
+    try {
+      duktape.set("value", UnsupportedReturnType.class, new UnsupportedReturnType() {
+        @Override public Date get() {
+          return null;
+        }
       });
       fail();
     } catch (IllegalArgumentException expected) {
       assertThat(expected).hasMessage(
-          "In bound method \"value.get\": Unsupported Java type java.util.Date");
+          "In bound method \"value.get\": Unsupported Java type class java.util.Date");
     }
   }
 
@@ -453,7 +323,7 @@
       fail();
     } catch (IllegalArgumentException expected) {
       assertThat(expected).hasMessage(
-          "In bound method \"value.set\": Unsupported Java type java.util.Date");
+          "In bound method \"value.set\": Unsupported Java type class java.util.Date");
     }
   }
 
@@ -466,368 +336,338 @@
     try {
       duktape.set("value", OverloadedMethod.class, new OverloadedMethod() {
         @Override public void foo(int i) {
->>>>>>> 0a8242ee
-        }
-
-        // The state of our Duktape context is still valid, containing what was there before.
-        assertThat(duktape.evaluate("value.getValue();")).isEqualTo("8675309");
-        assertThat(duktape.evaluate("localVar.toString();")).isEqualTo("42");
-    }
-
-    interface TestMultipleObjectArgs {
-        Object print(Object b, Object i, Object d);
-    }
-
-    // Double check that arguments of different types are processed in the correct order from the
-    // Duktape stack.
-    @Test
-    public void callJavaMethodObjectArgs() {
-        duktape.set("printer", TestMultipleObjectArgs.class, new TestMultipleObjectArgs() {
-            @Override
-            public Object print(Object b, Object i, Object d) {
-                return String.format("boolean: %s, int: %s, double: %s", b, i, d);
-            }
+        }
+        @Override public void foo(double d) {
+        }
+      });
+      fail();
+    } catch (UnsupportedOperationException expected) {
+      assertThat(expected).hasMessage("foo is overloaded in " + OverloadedMethod.class.toString());
+    }
+  }
+
+  interface ExtendedInterface extends TestInterface {
+  }
+
+  @Test public void setExtendedInterface() {
+    try {
+      duktape.set("value", ExtendedInterface.class, new ExtendedInterface() {
+        @Override public String getValue() {
+          return "nope";
+        }
+      });
+      fail();
+    } catch (UnsupportedOperationException expected) {
+      assertThat(expected)
+          .hasMessage(ExtendedInterface.class.toString() + " must not extend other interfaces");
+    }
+  }
+
+  @Test public void setFailureLeavesDuktapeConsistent() {
+    duktape.set("value", TestInterface.class, new TestInterface() {
+      @Override public String getValue() {
+        return "8675309";
+      }
+    });
+    duktape.evaluate("var localVar = 42;");
+
+    try {
+      duktape.set("illegal", UnsupportedArgumentType.class, new UnsupportedArgumentType() {
+        @Override public void set(Date d) {
+        }
+      });
+      fail();
+    } catch (IllegalArgumentException expected) {
+    }
+
+    // The state of our Duktape context is still valid, containing what was there before.
+    assertThat(duktape.evaluate("value.getValue();")).isEqualTo("8675309");
+    assertThat(duktape.evaluate("localVar.toString();")).isEqualTo("42");
+  }
+
+  interface TestMultipleObjectArgs {
+    Object print(Object b, Object i, Object d);
+  }
+
+  // Double check that arguments of different types are processed in the correct order from the
+  // Duktape stack.
+  @Test public void callJavaMethodObjectArgs() {
+    duktape.set("printer", TestMultipleObjectArgs.class, new TestMultipleObjectArgs() {
+      @Override public Object print(Object b, Object i, Object d) {
+        return String.format("boolean: %s, int: %s, double: %s", b, i, d);
+      }
+    });
+    assertThat(duktape.evaluate("printer.print(true, 42, 2.718281828459)"))
+        .isEqualTo("boolean: true, int: 42.0, double: 2.718281828459");
+  }
+
+  @Test public void passUnsupportedTypeAsObjectFails() {
+    duktape.set("printer", TestMultipleObjectArgs.class, new TestMultipleObjectArgs() {
+      @Override public Object print(Object b, Object i, Object d) {
+        return String.format("boolean: %s, int: %s, double: %s", b, i, d);
+      }
+    });
+    try {
+      duktape.evaluate("printer.print(true, 42, new Date())");
+      fail();
+    } catch (DuktapeException expected) {
+      assertThat(expected.getMessage()).contains("Cannot marshal");
+    }
+  }
+
+  interface TestVarArgs {
+    String format(String format, Object... args);
+  }
+
+  @Test public void callVarArgMethod() {
+    duktape.set("formatter", TestVarArgs.class, new TestVarArgs() {
+      @Override public String format(String format, Object... args) {
+        return String.format(format, args);
+      }
+    });
+
+    assertThat(duktape.evaluate("formatter.format('okay')")).isEqualTo("okay");
+    assertThat(duktape.evaluate(""
+        + "formatter.format('%s - %s: %s', '1999-12-31 23:59:59.999', 'FATAL', 'failure');"))
+        .isEqualTo("1999-12-31 23:59:59.999 - FATAL: failure");
+    try {
+      duktape.evaluate("formatter.format('%s %s', 'three', [1, 2, 3])");
+      fail();
+    } catch (DuktapeException expected) {
+      assertThat(expected).hasMessage("Error: Cannot marshal return value 1,2,3 to Java");
+    }
+  }
+
+  interface Summer {
+    int sumIntegers(int... args);
+    double sumDoubles(double... args);
+    int countTrues(boolean... args);
+  }
+
+  @Test public void callVarArgPrimitiveMethod() {
+    duktape.set("Summer", Summer.class, new Summer() {
+      @Override public int sumIntegers(int... args) {
+        int v = 0;
+        for (int arg : args) {
+          v += arg;
+        }
+        return v;      }
+
+      @Override public double sumDoubles(double... args) {
+        double v = 0;
+        for (double arg : args) {
+          v += arg;
+        }
+        return v;
+      }
+
+      @Override public int countTrues(boolean... args) {
+        int v = 0;
+        for (boolean arg : args) {
+          v += arg ? 1 : 0;
+        }
+        return v;
+      }
+    });
+
+    assertThat(duktape.evaluate("Summer.sumIntegers()")).isEqualTo(0.0);
+    assertThat(duktape.evaluate("Summer.sumIntegers(1, 2, 3, 4)")).isEqualTo(10.0);
+    try {
+      duktape.evaluate("Summer.sumIntegers(1, 2, 'three', 4)");
+      fail();
+    } catch (DuktapeException expected) {
+      assertThat(expected).hasMessage("TypeError: number required, found 'three' (stack index -1)");
+    }
+
+    assertThat(duktape.evaluate("Summer.sumDoubles()")).isEqualTo(0.0);
+    assertThat(duktape.evaluate("Summer.sumDoubles(0.5, 2.5, 3, 4)")).isEqualTo(10.0);
+    try {
+      duktape.evaluate("Summer.sumDoubles(1, 2, 'three', 4)");
+      fail();
+    } catch (DuktapeException expected) {
+      assertThat(expected).hasMessage("TypeError: number required, found 'three' (stack index -1)");
+    }
+
+    assertThat(duktape.evaluate("Summer.countTrues()")).isEqualTo(0.0);
+    assertThat(duktape.evaluate("Summer.countTrues(true, true, false, true)")).isEqualTo(3.0);
+    try {
+      duktape.evaluate("Summer.countTrues(true, false, 'ninja', true)");
+      fail();
+    } catch (DuktapeException expected) {
+      assertThat(expected)
+          .hasMessage("TypeError: boolean required, found 'ninja' (stack index -1)");
+    }
+  }
+
+  interface ObjectSorter {
+    Object[] sort(Object[] args);
+  }
+
+  @Test public void arraysOfObjects() {
+    duktape.set("Sorter", ObjectSorter.class, new ObjectSorter() {
+      @Override
+      public Object[] sort(Object[] args) {
+        if (args == null) return null;
+        Arrays.sort(args, new Comparator<Object>() {
+          @Override
+          public int compare(Object lhs, Object rhs) {
+            if (lhs == null) return -1;
+            if (rhs == null) return 1;
+            return ((Comparable<Object>) lhs).compareTo(rhs);
+          }
         });
-        assertThat(duktape.evaluate("printer.print(true, 42, 2.718281828459)"))
-                .isEqualTo("boolean: true, int: 42.0, double: 2.718281828459");
-    }
-
-    @Test
-    public void passUnsupportedTypeAsObjectFails() {
-        duktape.set("printer", TestMultipleObjectArgs.class, new TestMultipleObjectArgs() {
-            @Override
-            public Object print(Object b, Object i, Object d) {
-                return String.format("boolean: %s, int: %s, double: %s", b, i, d);
-            }
+        return args;
+      }
+    });
+
+    assertThat(duktape.evaluate("Sorter.sort(null)")).isNull();
+    assertArrayEquals((Object[]) duktape.evaluate("Sorter.sort([2, 4, 3, 1])"),
+        new Object[]{1.0, 2.0, 3.0, 4.0});
+
+    assertArrayEquals((Object[]) duktape.evaluate("Sorter.sort(['b', 'd', null, 'a'])"),
+        new String[]{null, "a", "b", "d"});
+
+    TimeZone original = TimeZone.getDefault();
+    try {
+      TimeZone.setDefault(TimeZone.getTimeZone("GMT+0:00"));
+      duktape.evaluate("Sorter.sort([ 1, 2, 3, new Date(0) ])");
+      fail();
+    } catch (DuktapeException expected) {
+      assertThat(expected)
+          .hasMessage("Error: Cannot marshal return value 1970-01-01 00:00:00.000+00:00 to Java");
+    } finally {
+      TimeZone.setDefault(original);
+    }
+  }
+
+  interface StringSorter {
+    String[] sort(String[] args);
+  }
+
+  @Test public void arraysOfStrings() {
+    duktape.set("Sorter", StringSorter.class, new StringSorter() {
+      @Override public String[] sort(String[] args) {
+        Arrays.sort(args);
+        return args;
+      }
+    });
+
+    assertArrayEquals((Object[]) duktape.evaluate("Sorter.sort(['b', 'd', 'c', 'a'])"),
+        new String[]{ "a", "b", "c", "d" });
+
+    try {
+      duktape.evaluate("Sorter.sort(['b', 'd', 3, 'a'])");
+      fail();
+    } catch (DuktapeException expected) {
+      assertThat(expected).hasMessage("TypeError: string required, found 3 (stack index -1)");
+    }
+  }
+
+  interface DoubleSorter {
+    double[] sort(double[] args);
+    Double[] sortNullsFirst(Double[] args);
+  }
+
+  @Test public void arraysOfDoubles() {
+    duktape.set("Sorter", DoubleSorter.class, new DoubleSorter() {
+      @Override public double[] sort(double[] args) {
+        Arrays.sort(args);
+        return args;
+      }
+      @Override public Double[] sortNullsFirst(Double[] args) {
+        Arrays.sort(args, new Comparator<Double>() {
+          @Override public int compare(Double lhs, Double rhs) {
+            if (lhs == null) return -1;
+            if (rhs == null) return 1;
+            return lhs.compareTo(rhs);
+          }
         });
-        try {
-            duktape.evaluate("printer.print(true, 42, new Date())");
-            fail();
-        } catch (DuktapeException expected) {
-            assertThat(expected.getMessage()).contains("Cannot marshal");
-        }
-    }
-
-    interface TestVarArgs {
-        String format(String format, Object... args);
-    }
-
-    @Test
-    public void callVarArgMethod() {
-        duktape.set("formatter", TestVarArgs.class, new TestVarArgs() {
-            @Override
-            public String format(String format, Object... args) {
-                return String.format(format, args);
-            }
+        return args;
+      }
+    });
+
+    assertArrayEquals((Object[]) duktape.evaluate("Sorter.sort([2.9, 2.3, 3, 1])"),
+        new Object[]{ 1.0, 2.3, 2.9, 3.0 });
+
+    try {
+      duktape.evaluate("Sorter.sort([2.3, 4, null, 1])");
+      fail();
+    } catch (DuktapeException expected) {
+      assertThat(expected).hasMessage("TypeError: number required, found null (stack index -1)");
+    }
+
+    assertArrayEquals((Object[]) duktape.evaluate("Sorter.sortNullsFirst([2.9, null, 3, 1])"),
+        new Object[]{ null, 1.0, 2.9, 3.0 });
+  }
+
+  interface IntSorter {
+    int[] sort(int[] args);
+    Integer[] sortNullsFirst(Integer[] args);
+  }
+
+  @Test public void arraysOfInts() {
+    duktape.set("Sorter", IntSorter.class, new IntSorter() {
+      @Override public int[] sort(int[] args) {
+        Arrays.sort(args);
+        return args;
+      }
+
+      @Override public Integer[] sortNullsFirst(Integer[] args) {
+        Arrays.sort(args, new Comparator<Integer>() {
+          @Override public int compare(Integer lhs, Integer rhs) {
+            if (lhs == null) return -1;
+            if (rhs == null) return 1;
+            return lhs.compareTo(rhs);
+          }
         });
-
-        assertThat(duktape.evaluate("formatter.format('okay')")).isEqualTo("okay");
-        assertThat(duktape.evaluate(""
-                + "formatter.format('%s - %s: %s', '1999-12-31 23:59:59.999', 'FATAL', 'failure');"))
-                .isEqualTo("1999-12-31 23:59:59.999 - FATAL: failure");
-        try {
-            duktape.evaluate("formatter.format('%s %s', 'three', [1, 2, 3])");
-            fail();
-        } catch (DuktapeException expected) {
-            assertThat(expected).hasMessage("Error: Cannot marshal return value 1,2,3 to Java");
-        }
-    }
-
-    interface Summer {
-        int sumIntegers(int... args);
-
-        double sumDoubles(double... args);
-
-        int countTrues(boolean... args);
-    }
-
-    @Test
-    public void callVarArgPrimitiveMethod() {
-        duktape.set("Summer", Summer.class, new Summer() {
-            @Override
-            public int sumIntegers(int... args) {
-                int v = 0;
-                for (int arg : args) {
-                    v += arg;
-                }
-                return v;
-            }
-
-            @Override
-            public double sumDoubles(double... args) {
-                double v = 0;
-                for (double arg : args) {
-                    v += arg;
-                }
-                return v;
-            }
-
-            @Override
-            public int countTrues(boolean... args) {
-                int v = 0;
-                for (boolean arg : args) {
-                    v += arg ? 1 : 0;
-                }
-                return v;
-            }
+        return args;
+      }
+    });
+
+    assertArrayEquals((Object[]) duktape.evaluate("Sorter.sort([2, 4, 3, 1])"),
+      new Object[]{ 1.0, 2.0, 3.0, 4.0 });
+
+    try {
+      duktape.evaluate("Sorter.sort([2, 4, null, 1])");
+      fail();
+    } catch (DuktapeException expected) {
+      assertThat(expected).hasMessage("TypeError: number required, found null (stack index -1)");
+    }
+
+    assertArrayEquals((Object[]) duktape.evaluate("Sorter.sort([2, 4, 3.14, 1])"),
+        new Object[]{ 1.0, 2.0, 3.0, 4.0 });
+
+    assertArrayEquals((Object[]) duktape.evaluate("Sorter.sortNullsFirst([2, null, 3, 1])"),
+        new Object[]{ null, 1.0, 2.0, 3.0 });
+  }
+
+  interface BoolSorter {
+    boolean[] sort(boolean[] args);
+    Boolean[] sortNullsFirst(Boolean[] args);
+  }
+
+  @Test public void arraysOfBooleans() {
+    duktape.set("Sorter", BoolSorter.class, new BoolSorter() {
+      @Override public boolean[] sort(boolean[] args) {
+        int count = 0;
+        for (boolean arg : args) {
+          if (arg) count++;
+        }
+        boolean[] result = new boolean[args.length];
+        for (int i = args.length - 1; i >= count; i--) {
+          result[i] = true;
+        }
+        return result;
+      }
+
+      @Override public Boolean[] sortNullsFirst(Boolean[] args) {
+        Arrays.sort(args, new Comparator<Boolean>() {
+          @Override public int compare(Boolean lhs, Boolean rhs) {
+            if (lhs == null) return -1;
+            if (rhs == null) return 1;
+            return lhs.compareTo(rhs);
+          }
         });
-
-        assertThat(duktape.evaluate("Summer.sumIntegers()")).isEqualTo(0.0);
-        assertThat(duktape.evaluate("Summer.sumIntegers(1, 2, 3, 4)")).isEqualTo(10.0);
-        try {
-            duktape.evaluate("Summer.sumIntegers(1, 2, 'three', 4)");
-            fail();
-        } catch (DuktapeException expected) {
-            assertThat(expected).hasMessage("TypeError: number required, found 'three' (stack index -1)");
-        }
-
-        assertThat(duktape.evaluate("Summer.sumDoubles()")).isEqualTo(0.0);
-        assertThat(duktape.evaluate("Summer.sumDoubles(0.5, 2.5, 3, 4)")).isEqualTo(10.0);
-        try {
-            duktape.evaluate("Summer.sumDoubles(1, 2, 'three', 4)");
-            fail();
-        } catch (DuktapeException expected) {
-            assertThat(expected).hasMessage("TypeError: number required, found 'three' (stack index -1)");
-        }
-
-        assertThat(duktape.evaluate("Summer.countTrues()")).isEqualTo(0.0);
-        assertThat(duktape.evaluate("Summer.countTrues(true, true, false, true)")).isEqualTo(3.0);
-        try {
-            duktape.evaluate("Summer.countTrues(true, false, 'ninja', true)");
-            fail();
-        } catch (DuktapeException expected) {
-            assertThat(expected)
-                    .hasMessage("TypeError: boolean required, found 'ninja' (stack index -1)");
-        }
-    }
-
-    interface ObjectSorter {
-        Object[] sort(Object[] args);
-    }
-
-    @Test
-    public void arraysOfObjects() {
-        duktape.set("Sorter", ObjectSorter.class, new ObjectSorter() {
-            @Override
-            public Object[] sort(Object[] args) {
-                if (args == null) return null;
-                Arrays.sort(args, new Comparator<Object>() {
-                    @Override
-                    public int compare(Object lhs, Object rhs) {
-                        if (lhs == null) return -1;
-                        if (rhs == null) return 1;
-                        return ((Comparable<Object>) lhs).compareTo(rhs);
-                    }
-                });
-                return args;
-            }
-        });
-
-        assertThat(duktape.evaluate("Sorter.sort(null)")).isNull();
-        assertArrayEquals((Object[]) duktape.evaluate("Sorter.sort([2, 4, 3, 1])"),
-                new Object[]{1.0, 2.0, 3.0, 4.0});
-
-        assertArrayEquals((Object[]) duktape.evaluate("Sorter.sort(['b', 'd', null, 'a'])"),
-                new String[]{null, "a", "b", "d"});
-
-        TimeZone original = TimeZone.getDefault();
-        try {
-            TimeZone.setDefault(TimeZone.getTimeZone("GMT+0:00"));
-            duktape.evaluate("Sorter.sort([ 1, 2, 3, new Date(0) ])");
-            fail();
-        } catch (DuktapeException expected) {
-            assertThat(expected)
-                    .hasMessage("Error: Cannot marshal return value 1970-01-01 00:00:00.000+00:00 to Java");
-        } finally {
-            TimeZone.setDefault(original);
-        }
-    }
-
-    interface StringSorter {
-        String[] sort(String[] args);
-    }
-
-    @Test
-    public void arraysOfStrings() {
-        duktape.set("Sorter", StringSorter.class, new StringSorter() {
-            @Override
-            public String[] sort(String[] args) {
-                Arrays.sort(args);
-                return args;
-            }
-        });
-
-        assertArrayEquals((Object[]) duktape.evaluate("Sorter.sort(['b', 'd', 'c', 'a'])"),
-                new String[]{"a", "b", "c", "d"});
-
-        try {
-            duktape.evaluate("Sorter.sort(['b', 'd', 3, 'a'])");
-            fail();
-        } catch (DuktapeException expected) {
-            assertThat(expected).hasMessage("TypeError: string required, found 3 (stack index -1)");
-        }
-    }
-
-    interface DoubleSorter {
-        double[] sort(double[] args);
-
-        Double[] sortNullsFirst(Double[] args);
-    }
-
-    @Test
-    public void arraysOfDoubles() {
-        duktape.set("Sorter", DoubleSorter.class, new DoubleSorter() {
-            @Override
-            public double[] sort(double[] args) {
-                Arrays.sort(args);
-                return args;
-            }
-
-            @Override
-            public Double[] sortNullsFirst(Double[] args) {
-                Arrays.sort(args, new Comparator<Double>() {
-                    @Override
-                    public int compare(Double lhs, Double rhs) {
-                        if (lhs == null) return -1;
-                        if (rhs == null) return 1;
-                        return lhs.compareTo(rhs);
-                    }
-                });
-                return args;
-            }
-        });
-
-        assertArrayEquals((Object[]) duktape.evaluate("Sorter.sort([2.9, 2.3, 3, 1])"),
-                new Object[]{1.0, 2.3, 2.9, 3.0});
-
-        try {
-            duktape.evaluate("Sorter.sort([2.3, 4, null, 1])");
-            fail();
-        } catch (DuktapeException expected) {
-            assertThat(expected).hasMessage("TypeError: number required, found null (stack index -1)");
-        }
-
-        assertArrayEquals((Object[]) duktape.evaluate("Sorter.sortNullsFirst([2.9, null, 3, 1])"),
-                new Object[]{null, 1.0, 2.9, 3.0});
-    }
-
-    interface IntSorter {
-        int[] sort(int[] args);
-
-        Integer[] sortNullsFirst(Integer[] args);
-    }
-
-    @Test
-    public void arraysOfInts() {
-        duktape.set("Sorter", IntSorter.class, new IntSorter() {
-            @Override
-            public int[] sort(int[] args) {
-                Arrays.sort(args);
-                return args;
-            }
-
-            @Override
-            public Integer[] sortNullsFirst(Integer[] args) {
-                Arrays.sort(args, new Comparator<Integer>() {
-                    @Override
-                    public int compare(Integer lhs, Integer rhs) {
-                        if (lhs == null) return -1;
-                        if (rhs == null) return 1;
-                        return lhs.compareTo(rhs);
-                    }
-                });
-                return args;
-            }
-        });
-
-        assertArrayEquals((Object[]) duktape.evaluate("Sorter.sort([2, 4, 3, 1])"),
-                new Object[]{1.0, 2.0, 3.0, 4.0});
-
-        try {
-            duktape.evaluate("Sorter.sort([2, 4, null, 1])");
-            fail();
-        } catch (DuktapeException expected) {
-            assertThat(expected).hasMessage("TypeError: number required, found null (stack index -1)");
-        }
-
-        assertArrayEquals((Object[]) duktape.evaluate("Sorter.sort([2, 4, 3.14, 1])"),
-                new Object[]{1.0, 2.0, 3.0, 4.0});
-
-        assertArrayEquals((Object[]) duktape.evaluate("Sorter.sortNullsFirst([2, null, 3, 1])"),
-                new Object[]{null, 1.0, 2.0, 3.0});
-    }
-
-    interface BoolSorter {
-        boolean[] sort(boolean[] args);
-
-        Boolean[] sortNullsFirst(Boolean[] args);
-    }
-
-    @Test
-    public void arraysOfBooleans() {
-        duktape.set("Sorter", BoolSorter.class, new BoolSorter() {
-            @Override
-            public boolean[] sort(boolean[] args) {
-                int count = 0;
-                for (boolean arg : args) {
-                    if (arg) count++;
-                }
-                boolean[] result = new boolean[args.length];
-                for (int i = args.length - 1; i >= count; i--) {
-                    result[i] = true;
-                }
-                return result;
-            }
-
-            @Override
-            public Boolean[] sortNullsFirst(Boolean[] args) {
-                Arrays.sort(args, new Comparator<Boolean>() {
-                    @Override
-                    public int compare(Boolean lhs, Boolean rhs) {
-                        if (lhs == null) return -1;
-                        if (rhs == null) return 1;
-                        return lhs.compareTo(rhs);
-                    }
-                });
-                return args;
-            }
-        });
-
-        assertArrayEquals((Object[]) duktape.evaluate("Sorter.sort([ true, false, true, false ])"),
-                new Object[]{false, false, true, true});
-
-        try {
-            duktape.evaluate("Sorter.sort([false, true, null, false])");
-            fail();
-        } catch (DuktapeException expected) {
-            assertThat(expected).hasMessage("TypeError: boolean required, found null (stack index -1)");
-        }
-
-        assertArrayEquals(
-                (Object[]) duktape.evaluate("Sorter.sortNullsFirst([true, false, true, null])"),
-                new Object[]{null, false, true, true});
-    }
-
-    @Test
-    public void lotsOfLocalTemps() {
-        duktape.set("foo", TestInterfaceArgs.class, new TestInterfaceArgs() {
-            @Override
-            public String foo(String a, String b, String c) {
-                return a + b + c;
-            }
-        });
-<<<<<<< HEAD
-
-        Object result = duktape.evaluate(""
-                + "var len = 0;\n"
-                + "for (var i = 0; i < 100000; i++) {\n"
-                + "  var s = foo.foo('a', 'b', 'c');\n"
-                + "  len += s.length;\n"
-                + "}\n"
-                + "len;\n");
-        assertThat(result).isEqualTo(300000.0);
-    }
-=======
         return args;
       }
     });
@@ -1224,5 +1064,4 @@
     Object result = duktape.evaluate("foo.method50('a', 'b', 'c', 'd', 'e', 'f', 'g', 'h')\n");
     assertThat(result).isEqualTo("method50abcdefgh");
   }
->>>>>>> 0a8242ee
 }