--- conflicted
+++ resolved
@@ -3,54 +3,50 @@
 apply plugin: 'com.android.application'
 
 buildscript {
-  dependencies {
-<<<<<<< HEAD
-    classpath 'com.android.tools.build:gradle:2.3.3'
-=======
-    classpath 'com.android.tools.build:gradle:3.0.1'
->>>>>>> 0a8242ee
-  }
+    dependencies {
+        classpath 'com.android.tools.build:gradle:3.0.1'
+    }
 }
 
 android {
-  compileSdkVersion rootProject.ext.compileSdkVersion
-  buildToolsVersion rootProject.ext.buildToolsVersion
+    compileSdkVersion rootProject.ext.compileSdkVersion
+    buildToolsVersion rootProject.ext.buildToolsVersion
 
-  compileOptions {
-    sourceCompatibility JavaVersion.VERSION_1_7
-    targetCompatibility JavaVersion.VERSION_1_7
-  }
+    compileOptions {
+        sourceCompatibility JavaVersion.VERSION_1_7
+        targetCompatibility JavaVersion.VERSION_1_7
+    }
 
-  defaultConfig {
-    applicationId 'com.squareup.duktape.tests'
-    minSdkVersion 15
-    targetSdkVersion 26
+    defaultConfig {
+        applicationId 'com.squareup.duktape.tests'
+        minSdkVersion 15
+        targetSdkVersion 26
 
-    testInstrumentationRunner 'android.support.test.runner.AndroidJUnitRunner'
-  }
+        testInstrumentationRunner 'android.support.test.runner.AndroidJUnitRunner'
+    }
 
-  lintOptions {
-    abortOnError false
-  }
+    lintOptions {
+        abortOnError false
+    }
 }
 
 dependencies {
-  compile project(':duktape')
-  androidTestCompile project(path: ':duktape')
-  compile 'com.squareup.okio:okio:1.14.0'
+    compile project(':duktape')
+    androidTestCompile project(path: ':duktape')
+    compile 'com.squareup.okio:okio:1.14.0'
 
-  androidTestCompile 'com.android.support.test:runner:1.0.1'
-  androidTestCompile 'com.google.truth:truth:0.39'
+    androidTestCompile 'com.android.support.test:runner:1.0.1'
+    androidTestCompile 'com.google.truth:truth:0.39'
 
-  // Force tests to use the same version of support-annotations as our Duktape artifact.
-  androidTestCompile 'com.android.support:support-annotations:27.1.0'
+    // Force tests to use the same version of support-annotations as our Duktape artifact.
+    androidTestCompile 'com.android.support:support-annotations:27.1.0'
 }
 
 tasks.withType(AndroidTestTask) { task ->
-  task.doFirst {
-    logging.level = LogLevel.INFO
-  }
-  task.doLast {
-    logging.level = LogLevel.LIFECYCLE
-  }
+    task.doFirst {
+        logging.level = LogLevel.INFO
+    }
+    task.doLast {
+        logging.level = LogLevel.LIFECYCLE
+    }
 }