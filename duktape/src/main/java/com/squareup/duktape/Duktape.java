/*
 * Copyright (C) 2015 Square, Inc.
 *
 * Licensed under the Apache License, Version 2.0 (the "License");
 * you may not use this file except in compliance with the License.
 * You may obtain a copy of the License at
 *
 *      http://www.apache.org/licenses/LICENSE-2.0
 *
 * Unless required by applicable law or agreed to in writing, software
 * distributed under the License is distributed on an "AS IS" BASIS,
 * WITHOUT WARRANTIES OR CONDITIONS OF ANY KIND, either express or implied.
 * See the License for the specific language governing permissions and
 * limitations under the License.
 */
package com.squareup.duktape;

<<<<<<< HEAD
import android.content.Context;
import android.support.annotation.Keep;
import android.support.annotation.NonNull;
import android.support.annotation.Nullable;

import com.getkeepsafe.relinker.ReLinker;

=======
>>>>>>> 0a8242ee
import java.io.Closeable;
import java.lang.reflect.InvocationHandler;
import java.lang.reflect.Method;
import java.lang.reflect.Proxy;
import java.util.LinkedHashMap;
import java.util.logging.Logger;

/**
 * A simple EMCAScript (Javascript) interpreter.
 */
public final class Duktape implements Closeable {
    /**
     * Create a new interpreter instance. Calls to this method <strong>must</strong> matched with
     * calls to {@link #close()} on the returned instance to avoid leaking native memory.
     */
    public static Duktape create(Context appContext) {
        return create(appContext, null);
    }

    /**
     * Create a new interpreter instance. Calls to this method <strong>must</strong> matched with
     * calls to {@link #close()} on the returned instance to avoid leaking native memory.
     */
    public static Duktape create(@NonNull Context appContext, @Nullable ReLinker.Logger logger) {
        String libraryName = "duktape";
        if (logger != null) {
            ReLinker.log(logger).loadLibrary(appContext, libraryName);
        } else {
            ReLinker.loadLibrary(appContext, libraryName);
        }

        long context = createContext();
        if (context == 0) {
            throw new OutOfMemoryError("Cannot create Duktape instance");
        }

        return new Duktape(context);
    }

    private long context;

    private Duktape(long context) {
        this.context = context;
    }

    /**
     * Evaluate {@code script} and return a result. {@code fileName} will be used in error
     * reporting. Note that the result must be one of the supported Java types or the call will
     * return null.
     *
     * @throws DuktapeException if there is an error evaluating the script.
     */
    public synchronized Object evaluate(String script, String fileName) {
        return evaluate(context, script, fileName);
    }

    /**
     * Evaluate {@code script} and return a result. Note that the result must be one of the
     * supported Java types or the call will return null.
     *
     * @throws DuktapeException if there is an error evaluating the script.
     */
    public synchronized Object evaluate(String script) {
        return evaluate(context, script, "?");
    }

    /**
     * Provides {@code object} to JavaScript as a global object called {@code name}. {@code type}
     * defines the interface implemented by {@code object} that will be accessible to JavaScript.
     * {@code type} must be an interface that does not extend any other interfaces, and cannot define
     * any overloaded methods.
     * <p>Methods of the interface may return {@code void} or any of the following supported argument
     * types: {@code boolean}, {@link Boolean}, {@code int}, {@link Integer}, {@code double},
     * {@link Double}, {@link String}.
     */
    public synchronized <T> void set(String name, Class<T> type, T object) {
        if (!type.isInterface()) {
            throw new UnsupportedOperationException("Only interfaces can be bound. Received: " + type);
        }
        if (type.getInterfaces().length > 0) {
            throw new UnsupportedOperationException(type + " must not extend other interfaces");
        }
        if (!type.isInstance(object)) {
            throw new IllegalArgumentException(object.getClass() + " is not an instance of " + type);
        }
        LinkedHashMap<String, Method> methods = new LinkedHashMap<>();
        for (Method method : type.getMethods()) {
            if (methods.put(method.getName(), method) != null) {
                throw new UnsupportedOperationException(method.getName() + " is overloaded in " + type);
            }
        }
        set(context, name, object, methods.values().toArray());
    }

    /**
     * Attaches to a global JavaScript object called {@code name} that implements {@code type}.
     * {@code type} defines the interface implemented in JavaScript that will be accessible to Java.
     * {@code type} must be an interface that does not extend any other interfaces, and cannot define
     * any overloaded methods.
     * <p>Methods of the interface may return {@code void} or any of the following supported argument
     * types: {@code boolean}, {@link Boolean}, {@code int}, {@link Integer}, {@code double},
     * {@link Double}, {@link String}.
     */
    public synchronized <T> T get(final String name, final Class<T> type) {
        if (!type.isInterface()) {
            throw new UnsupportedOperationException("Only interfaces can be proxied. Received: " + type);
        }
        if (type.getInterfaces().length > 0) {
            throw new UnsupportedOperationException(type + " must not extend other interfaces");
        }
        LinkedHashMap<String, Method> methods = new LinkedHashMap<>();
        for (Method method : type.getMethods()) {
            if (methods.put(method.getName(), method) != null) {
                throw new UnsupportedOperationException(method.getName() + " is overloaded in " + type);
            }
        }

        final long instance = get(context, name, methods.values().toArray());
        final Duktape duktape = this;

        Object proxy = Proxy.newProxyInstance(type.getClassLoader(), new Class<?>[]{type},
                new InvocationHandler() {
                    @Override
                    public Object invoke(Object proxy, Method method, Object[] args) throws Throwable {
                        // If the method is a method from Object then defer to normal invocation.
                        if (method.getDeclaringClass() == Object.class) {
                            return method.invoke(this, args);
                        }
                        synchronized (duktape) {
                            return call(duktape.context, instance, method, args);
                        }
                    }

                    @Override
                    public String toString() {
                        return String.format("DuktapeProxy{name=%s, type=%s}", name, type.getName());
                    }
                });
        return (T) proxy;
    }

    /**
     * Release the native resources associated with this object. You <strong>must</strong> call this
     * method for each instance to avoid leaking native memory.
     */
    @Override
    public synchronized void close() {
        if (context != 0) {
            long contextToClose = context;
            context = 0;
            destroyContext(contextToClose);
        }
    }

    @Override
    protected synchronized void finalize() throws Throwable {
        if (context != 0) {
            Logger.getLogger(getClass().getName()).warning("Duktape instance leaked!");
        }
    }

    private static native long createContext();

    private static native void destroyContext(long context);

    private static native Object evaluate(long context, String sourceCode, String fileName);

    private static native void set(long context, String name, Object object, Object[] methods);

    private static native long get(long context, String name, Object[] methods);

    private static native Object call(long context, long instance, Object method, Object[] args);

    /**
     * Returns the timezone offset in seconds given system time millis.
     */
    @SuppressWarnings("unused") // Called from native code.
    @Keep // Instruct ProGuard not to strip this method.
    private static int getLocalTimeZoneOffset(double t) {
        int offsetMillis = TimeZone.getDefault().getOffset((long) t);
        return (int) TimeUnit.MILLISECONDS.toSeconds(offsetMillis);
    }
<<<<<<< HEAD
=======
  }

  private static native long createContext();
  private static native void destroyContext(long context);
  private static native Object evaluate(long context, String sourceCode, String fileName);
  private static native void set(long context, String name, Object object, Object[] methods);
  private static native long get(long context, String name, Object[] methods);
  private static native Object call(long context, long instance, Object method, Object[] args);
>>>>>>> 0a8242ee
}<|MERGE_RESOLUTION|>--- conflicted
+++ resolved
@@ -15,16 +15,12 @@
  */
 package com.squareup.duktape;
 
-<<<<<<< HEAD
 import android.content.Context;
-import android.support.annotation.Keep;
 import android.support.annotation.NonNull;
 import android.support.annotation.Nullable;
 
 import com.getkeepsafe.relinker.ReLinker;
 
-=======
->>>>>>> 0a8242ee
 import java.io.Closeable;
 import java.lang.reflect.InvocationHandler;
 import java.lang.reflect.Method;
@@ -36,11 +32,9 @@
  * A simple EMCAScript (Javascript) interpreter.
  */
 public final class Duktape implements Closeable {
-    /**
-     * Create a new interpreter instance. Calls to this method <strong>must</strong> matched with
-     * calls to {@link #close()} on the returned instance to avoid leaking native memory.
-     */
+
     public static Duktape create(Context appContext) {
+        ReLinker.loadLibrary(appContext, "duktape");
         return create(appContext, null);
     }
 
@@ -50,6 +44,7 @@
      */
     public static Duktape create(@NonNull Context appContext, @Nullable ReLinker.Logger logger) {
         String libraryName = "duktape";
+
         if (logger != null) {
             ReLinker.log(logger).loadLibrary(appContext, libraryName);
         } else {
@@ -60,7 +55,6 @@
         if (context == 0) {
             throw new OutOfMemoryError("Cannot create Duktape instance");
         }
-
         return new Duktape(context);
     }
 
@@ -197,25 +191,4 @@
     private static native long get(long context, String name, Object[] methods);
 
     private static native Object call(long context, long instance, Object method, Object[] args);
-
-    /**
-     * Returns the timezone offset in seconds given system time millis.
-     */
-    @SuppressWarnings("unused") // Called from native code.
-    @Keep // Instruct ProGuard not to strip this method.
-    private static int getLocalTimeZoneOffset(double t) {
-        int offsetMillis = TimeZone.getDefault().getOffset((long) t);
-        return (int) TimeUnit.MILLISECONDS.toSeconds(offsetMillis);
-    }
-<<<<<<< HEAD
-=======
-  }
-
-  private static native long createContext();
-  private static native void destroyContext(long context);
-  private static native Object evaluate(long context, String sourceCode, String fileName);
-  private static native void set(long context, String name, Object object, Object[] methods);
-  private static native long get(long context, String name, Object[] methods);
-  private static native Object call(long context, long instance, Object method, Object[] args);
->>>>>>> 0a8242ee
 }